--- conflicted
+++ resolved
@@ -1000,9 +1000,6 @@
                     }
                 )
 
-<<<<<<< HEAD
-    return withdraw_items, withdraw_non_tray_items, withdraw_trays, {"errors": errors}
-=======
     return withdraw_items, withdraw_non_tray_items, withdraw_trays, {"errors": errors}
 
 
@@ -1028,5 +1025,4 @@
             user_email, session=request.state.db_session
         )
 
-    return request
->>>>>>> a35c01f3
+    return request