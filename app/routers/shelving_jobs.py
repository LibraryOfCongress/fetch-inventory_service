--- conflicted
+++ resolved
@@ -639,7 +639,6 @@
         raise ValidationException(
             detail=f"Container barcode {barcode.value} has not been verified"
             )
-<<<<<<< HEAD
 
     if shelf.available_space <= 0:
         new_shelving_job_discrepancy = ShelvingJobDiscrepancy(
@@ -657,25 +656,6 @@
         commit_record(session, new_shelving_job_discrepancy)
         raise ValidationException(detail=f"Shelf ID {shelf.id} has no available space")
 
-=======
-
-    if shelf.available_space <= 0:
-        new_shelving_job_discrepancy = ShelvingJobDiscrepancy(
-            shelving_job_id=id,
-            tray_id=discrepancy_tray_id,
-            non_tray_item_id=discrepancy_non_tray_id,
-            assigned_user_id=shelving_job.user_id,
-            owner_id=shelf.owner_id,
-            size_class_id=shelf_type.size_class_id,
-            assigned_location=shelf.location,
-            pre_assigned_location=pre_assigned_location,
-            error=f"""Available Space Discrepancy - Shelf location {shelf.location}
-                    has no available space""",
-        )
-        commit_record(session, new_shelving_job_discrepancy)
-        raise ValidationException(detail=f"Shelf ID {shelf.id} has no available space")
-
->>>>>>> ee3c0c9f
     if tray_exists or non_tray_exists:
         shelf_position_location = (
             shelf.location + "-" + str(reassignment_input.shelf_position_number)
@@ -764,7 +744,6 @@
         update_shelf_space_after_tray(
             container, container.shelf_position_id, old_shelf_position_id
         )
-<<<<<<< HEAD
     else:
         update_shelf_space_after_non_tray(
             container, container.shelf_position_id, old_shelf_position_id
@@ -782,43 +761,48 @@
     reassignment_input: ProposedReAssignmentInput,
     session: Session = Depends(get_session),
 ):
-    # We do not know if trayed or not. Check both
     shelving_job = session.get(ShelvingJob, id)
-
-    shelf_barcode_join = None
-    shelf_position_position_number_join = None
-    if reassignment_input.shelf_barcode_value:
-        shelf_barcode_join = (
-            select(Shelf, Barcode)
+    shelf_id = None
+
+    if reassignment_input.shelf_id:
+        shelf_id = reassignment_input.shelf_id
+    elif reassignment_input.shelf_barcode_value:
+        existing_shelf = (
+            select(Shelf)
             .join(Barcode)
             .where(Barcode.value == reassignment_input.shelf_barcode_value)
         )
-        shelf_barcode_join = session.exec(shelf_barcode_join).first()
-
-        if not shelf_barcode_join:
+        existing_shelf = session.exec(existing_shelf).first()
+
+        if not existing_shelf:
             raise NotFound(
                 detail=f"No shelves were found with barcode {reassignment_input.shelf_barcode_value}"
             )
-    if shelf_barcode_join is not None:
-        shelf_id = shelf_barcode_join.Shelf.id
-
-        # get shelf position
-        shelf_position_position_number_join = (
-            select(ShelfPosition, ShelfPositionNumber)
-            .join(ShelfPositionNumber)
-            .where(ShelfPosition.shelf_id == shelf_id)
-            .where(
-                ShelfPositionNumber.number == reassignment_input.shelf_position_number
-            )
-        )
-        shelf_position_position_number_join = session.exec(
-            shelf_position_position_number_join
-        ).first()
-
-        if not shelf_position_position_number_join:
-            raise ValidationException(
-                detail=f"""Shelf Position Number {reassignment_input.shelf_position_number} does not exist on shelf barcode {reassignment_input.shelf_barcode_value}"""
-            )
+        shelf_id = existing_shelf.id
+
+    if shelf_id is None:
+        raise NotFound(
+            detail=f"No shelves were found"
+        )
+
+    # get shelf position
+    shelf_position_position_number_join = (
+        select(ShelfPosition, ShelfPositionNumber)
+        .join(ShelfPositionNumber)
+        .where(ShelfPosition.shelf_id == shelf_id)
+        .where(
+            ShelfPositionNumber.number == reassignment_input.shelf_position_number
+        )
+    )
+    shelf_position_position_number_join = session.exec(
+        shelf_position_position_number_join
+    ).first()
+
+    if not shelf_position_position_number_join:
+        raise ValidationException(
+            detail=f"""Shelf Position Number {reassignment_input.shelf_position_number} does not exist on shelf"""
+
+        )
 
     # Check for Availability
     shelf = shelf_position_position_number_join.ShelfPosition.shelf
@@ -855,103 +839,6 @@
             .first()
         )
     else:
-=======
-    else:
-        update_shelf_space_after_non_tray(
-            container, container.shelf_position_id, old_shelf_position_id
-        )
-
-    return container
-
-
-@router.post(
-    "/{id}/reassign-proposed-location",
-    response_model=ReAssignmentOutput
-)
-def reassign_container_proposed_location(
-    id: int,
-    reassignment_input: ProposedReAssignmentInput,
-    session: Session = Depends(get_session),
-):
-    shelving_job = session.get(ShelvingJob, id)
-    shelf_id = None
-
-    if reassignment_input.shelf_id:
-        shelf_id = reassignment_input.shelf_id
-    elif reassignment_input.shelf_barcode_value:
-        existing_shelf = (
-            select(Shelf)
-            .join(Barcode)
-            .where(Barcode.value == reassignment_input.shelf_barcode_value)
-        )
-        existing_shelf = session.exec(existing_shelf).first()
-
-        if not existing_shelf:
-            raise NotFound(
-                detail=f"No shelves were found with barcode {reassignment_input.shelf_barcode_value}"
-            )
-        shelf_id = existing_shelf.id
-
-    if shelf_id is None:
-        raise NotFound(
-            detail=f"No shelves were found"
-        )
-
-    # get shelf position
-    shelf_position_position_number_join = (
-        select(ShelfPosition, ShelfPositionNumber)
-        .join(ShelfPositionNumber)
-        .where(ShelfPosition.shelf_id == shelf_id)
-        .where(
-            ShelfPositionNumber.number == reassignment_input.shelf_position_number
-        )
-    )
-    shelf_position_position_number_join = session.exec(
-        shelf_position_position_number_join
-    ).first()
-
-    if not shelf_position_position_number_join:
-        raise ValidationException(
-            detail=f"""Shelf Position Number {reassignment_input.shelf_position_number} does not exist on shelf"""
-
-        )
-
-    # Check for Availability
-    shelf = shelf_position_position_number_join.ShelfPosition.shelf
-    shelf_position = shelf_position_position_number_join.ShelfPosition
-    non_tray_container = None
-
-    tray_container = session.exec(
-        select(Tray)
-        .join(Barcode, Tray.barcode_id == Barcode.id)
-        .where(Barcode.value == reassignment_input.container_barcode_value)
-    ).first()
-    if not tray_container:
-        non_tray_container = session.exec(
-            select(NonTrayItem)
-            .join(Barcode, NonTrayItem.barcode_id == Barcode.id)
-            .where(Barcode.value == reassignment_input.container_barcode_value)
-        ).first()
-        if not non_tray_container:
-            raise NotFound(
-                detail=f"No containers were found with barcode {reassignment_input.container_barcode_value}"
-            )
-        container = non_tray_container
-        # Checking if position is already occupied by another container
-        tray_exists = (
-            session.query(Tray)
-            .filter(Tray.shelf_position_id == shelf_position.id)
-            .first()
-        )
-        non_tray_exists = (
-            session.query(NonTrayItem)
-            .join(Barcode, NonTrayItem.barcode_id == Barcode.id)
-            .filter(NonTrayItem.shelf_position_id == shelf_position.id)
-            .where(NonTrayItem.id != container.id)
-            .first()
-        )
-    else:
->>>>>>> ee3c0c9f
         container = tray_container
         # Checking if position is already occupied by another container
         tray_exists = (
@@ -1055,16 +942,11 @@
         container.shelf_position_id != shelf_position.id and
         shelving_job.status != "Completed"
     ):
-<<<<<<< HEAD
-=======
         old_shelf_position_id = container.shelf_position_id
->>>>>>> ee3c0c9f
         setattr(
             container, "shelf_position_id",
             shelf_position.id
         )
-<<<<<<< HEAD
-=======
         if container.container_type_id == 1:
             update_shelf_space_after_tray(
                 container, container.shelf_position_id, old_shelf_position_id
@@ -1073,7 +955,6 @@
             update_shelf_space_after_non_tray(
                 container, container.shelf_position_id, old_shelf_position_id
             )
->>>>>>> ee3c0c9f
 
     session.add(container)
     session.commit()
