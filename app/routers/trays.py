--- conflicted
+++ resolved
@@ -24,11 +24,8 @@
     ValidationException,
     InternalServerError,
 )
-<<<<<<< HEAD
 from app.tasks import manage_shelf_available_space
-=======
-from app.tasks import manage_shelf_position
->>>>>>> 7db3160f
+
 
 router = APIRouter(
     prefix="/trays",
@@ -153,13 +150,9 @@
                     detail=f"Tray already exists at shelf position {tray.shelf_position_id}"
                 )
 
-<<<<<<< HEAD
             background_tasks.add_task(
                 manage_shelf_available_space, session, existing_tray
             )
-=======
-            background_tasks.add_task(manage_shelf_position, session, existing_tray)
->>>>>>> 7db3160f
 
         # Update the tray record with the mutated data
         mutated_data = tray.model_dump(exclude_unset=True)
