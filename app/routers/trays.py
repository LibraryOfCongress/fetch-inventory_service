from fastapi import APIRouter, HTTPException, Depends, Query, BackgroundTasks
from fastapi_pagination import Page
from fastapi_pagination.ext.sqlmodel import paginate
from sqlmodel import Session, select
from datetime import datetime

from app.database.session import get_session
from app.filter_params import SortParams
from app.models.non_tray_items import NonTrayItem
from app.models.shelf_position_numbers import ShelfPositionNumber
from app.models.shelf_positions import ShelfPosition
from app.models.shelves import Shelf
from app.models.trays import Tray
from app.models.barcodes import Barcode
from app.models.container_types import ContainerType
from app.models.items import Item
from app.schemas.trays import (
    TrayInput,
    TrayMoveInput,
    TrayUpdateInput,
    TrayListOutput,
    TrayDetailWriteOutput,
    TrayDetailReadOutput,
)
from app.config.exceptions import (
    NotFound,
    ValidationException,
)
<<<<<<< HEAD
from app.tasks import manage_shelf_available_space
from app.utilities import get_sorted_query
=======

>>>>>>> 780a5651

router = APIRouter(
    prefix="/trays",
    tags=["trays"],
)


@router.get("/", response_model=Page[TrayListOutput])
def get_tray_list(
    session: Session = Depends(get_session),
    owner_id: int = Query(default=None),
    size_class_id: int = Query(default=None),
    media_type_id: int = Query(default=None),
    barcode_value: str = Query(default=None),
    from_dt: datetime = Query(default=None),
    to_dt: datetime = Query(default=None),
    sort_params: SortParams = Depends()
) -> list:
    """
    Get a paginated list of trays from the database

    **Parameters:**
    - owner_id (int): The ID of the owner to filter by.
    - size_class_id (int): The ID of the size class to filter by.
    - media_type_id (int): The ID of the media type to filter by.
    - from_dt (datetime): The start date to filter by.
    - to_dt (datetime): The end date to filter by.
    - sort_params (SortParams): The sorting parameters.

    **Returns:**
    - Tray List Output: The paginated list of trays.
    """
    # Create a query to select all trays from the database
    query = select(Tray).distinct()

    if barcode_value:
        query = query.join(Barcode, Tray.barcode_id == Barcode.id)
        query = query.where(Barcode.value == barcode_value)
    if owner_id:
        query = query.where(Tray.owner_id == owner_id)
    if size_class_id:
        query = query.where(Tray.size_class_id == size_class_id)
    if media_type_id:
        query = query.where(Tray.media_type_id == media_type_id)
    if from_dt:
        query = query.where(Tray.accession_dt >= from_dt)
    if to_dt:
        query = query.where(Tray.accession_dt <= to_dt)

    # Validate and Apply sorting based on sort_params
    if sort_params.sort_by:
        query = get_sorted_query(Tray, query, sort_params)

    return paginate(session, query)


@router.get("/{id}", response_model=TrayDetailReadOutput)
def get_tray_detail(id: int, session: Session = Depends(get_session)):
    """
    Retrieve the details of a tray by its ID
    """
    tray = session.get(Tray, id)

    if tray:
        return tray

    raise NotFound(detail=f"Tray ID {id} Not Found")


@router.get("/barcode/{value}", response_model=TrayDetailReadOutput)
def get_tray_by_barcode_value(value: str, session: Session = Depends(get_session)):
    """
    Retrieve a tray using a barcode value

    **Parameters:**
    - value (str): The value of the barcode to retrieve.
    """
    if not value:
        raise ValidationException(detail="Tray barcode value is required")

    tray = (
        session.query(Tray)
        .join(Barcode, Tray.barcode_id == Barcode.id)
        .filter(Barcode.value == value)
        .first()
    )
    if not tray:
        raise NotFound(detail=f"Tray barcode value {value} not found")
    return tray


@router.post("/", response_model=TrayDetailWriteOutput, status_code=201)
def create_tray(tray_input: TrayInput, session: Session = Depends(get_session)):
    """
    Create a new tray record
    """
    # Check if a tray with the same barcode already exists
    if tray_input.barcode_id:
        existing_tray = (
            session.query(Tray).filter(Tray.barcode_id == tray_input.barcode_id).first()
        )

        if existing_tray:
            barcode = existing_tray.barcode
            raise ValidationException(
                detail=f"Tray with barcode {barcode.value} already exists"
            )

    # Create a new tray
    new_tray = Tray(**tray_input.model_dump())
    new_tray.withdrawal_dt = None

    # default to tray container_type
    container_type = (
        session.query(ContainerType).filter(ContainerType.type == "Tray").first()
    )
    # trays are created at accession, set accession date
    if not new_tray.accession_dt:
        new_tray.accession_dt = datetime.utcnow()
    new_tray.container_type_id = container_type.id
    session.add(new_tray)
    session.commit()
    session.refresh(new_tray)

    return new_tray


@router.patch("/{id}", response_model=TrayDetailWriteOutput)
def update_tray(
    id: int,
    tray: TrayUpdateInput,
    session: Session = Depends(get_session),
    background_tasks: BackgroundTasks = None,
):
    """
    Update a tray record in the database
    """
    # Get the existing tray record from the database
    existing_tray = session.get(Tray, id)

    # Check if the tray record exists
    if not existing_tray:
        raise NotFound(detail=f"Tray ID {id} Not Found")

    if tray.shelf_position_id is not None:
        new_shelf_position = (
            session.query(ShelfPosition)
            .filter(ShelfPosition.id == tray.shelf_position_id)
            .first()
        )

        if not new_shelf_position:
            raise NotFound(
                detail=f"Shelf Position ID {tray.shelf_position_id} Not Found"
            )

        shelf = (
            session.query(Shelf).filter(Shelf.id == new_shelf_position.shelf_id).first()
        )

        if not shelf:
            raise NotFound(detail=f"Shelf ID {new_shelf_position.shelf_id} Not Found")

        if shelf.available_space == 0:
            raise ValidationException(
                detail=f"Shelf id {shelf.id} has no available space"
            )

        if existing_tray.shelf_position_id and (
            tray.shelf_position_id != existing_tray.shelf_position_id
        ):
            # Check if a tray already exists at the new shelf position
            existing_tray_shelf_position = (
                session.query(Tray)
                .filter(Tray.shelf_position_id == tray.shelf_position_id)
                .first()
            )

            if existing_tray_shelf_position:
                raise ValidationException(
                    detail=f"Tray already exists at shelf position {tray.shelf_position_id}"
                )

            existing_shelf_position = (
                session.query(ShelfPosition)
                .filter(ShelfPosition.id == existing_tray.shelf_position_id)
                .first()
            )

            if not existing_shelf_position:
                raise NotFound(
                    detail=f"Shelf Position ID {existing_tray.shelf_position_id} Not Found"
                )

    # Checking if size class has changed
    if tray.size_class_id and tray.size_class_id != existing_tray.size_class_id:
        for item in existing_tray.items:
            session.query(Item).filter(Item.id == item.id).update(
                {"size_class_id": tray.size_class_id, "update_dt": datetime.utcnow()}
            )
    # Checking if media type class has changed
    if tray.media_type_id and tray.media_type_id != existing_tray.media_type_id:
        for item in existing_tray.items:
            session.query(Item).filter(Item.id == item.id).update(
                {"media_type_id": tray.media_type_id, "update_dt": datetime.utcnow()}
            )

    # Update the tray record with the mutated data
    mutated_data = tray.model_dump(exclude_unset=True)

    for key, value in mutated_data.items():
        setattr(existing_tray, key, value)
    setattr(existing_tray, "update_dt", datetime.utcnow())

    # Commit the changes to the database
    session.add(existing_tray)
    session.commit()
    session.refresh(existing_tray)

    return existing_tray


@router.delete("/{id}")
def delete_tray(id: int, session: Session = Depends(get_session)):
    """
    Delete a tray by its ID
    """
    tray = session.get(Tray, id)

    if tray:
        items_to_delete = session.exec(
            select(Item).where(Item.tray_id == id).distinct()
        )
        for item in items_to_delete:
            session.delete(item)
            session.commit()

        session.delete(tray)
        session.commit()
        for item in items_to_delete:
            session.delete(session.get(Barcode, item.barcode_id))
            session.commit()
        session.delete(session.get(Barcode, tray.barcode_id))
        session.commit()

        return HTTPException(
            status_code=204,
            detail=f"Tray id {id} Deleted Successfully",
        )

    raise NotFound(detail=f"Tray ID {id} Not Found")


@router.post("/move/{barcode_value}", response_model=TrayDetailReadOutput)
def move_tray(
    barcode_value: str,
    tray_input: TrayMoveInput,
    session: Session = Depends(get_session),
):
    """
    Move a tray from one location to another.

    **Parameters:**
    - barcode_value: The value of the tray to move.

    **Returns:**
    - Tray Detail Write Output: The updated tray details.
    """
    # Retrieve the non_tray_item and shelves in a single query
    tray = (
        session.query(Tray)
        .join(Barcode, Tray.barcode_id == Barcode.id)
        .filter(Barcode.value == barcode_value)
        .first()
    )
    if not tray:
        raise ValidationException(
            detail=f"""Failed to transfer: {barcode_value} - Tray with barcode value
            not found"""
        )

    if tray.shelf_position_id is None:
        raise ValidationException(
            detail=f"Failed to transfer: {barcode_value} - Tray has not been assigned to a shelf position."
        )

    # Retrieve the non_tray_item and shelves in a single query
    source_shelf = (
        session.query(Shelf)
        .join(ShelfPosition, tray.shelf_position_id == ShelfPosition.id)
        .filter(ShelfPosition.shelf_id == Shelf.id)
    ).first()

    if not source_shelf:
        raise ValidationException(
            detail=f"Failed to transfer: {barcode_value} - Item with barcode not found"
        )

    if not tray.scanned_for_accession or not tray.scanned_for_verification:
        raise ValidationException(
            detail=f"Failed to transfer: {barcode_value} has not been verified"
        )

    if tray.shelf_position_id is None:
        raise ValidationException(
            detail=f"Failed to transfer: {barcode_value} is not in a shelf"
        )

    # Retrieve the destination shelf
    destination_shelf = (
        session.query(Shelf)
        .join(ShelfPosition, ShelfPosition.shelf_id == Shelf.id)
        .join(Barcode, Shelf.barcode_id == Barcode.id)
        .filter(Barcode.value == tray_input.shelf_barcode_value)
        .first()
    )
    if not destination_shelf:
        raise ValidationException(
            detail=f"""Failed to transfer: {barcode_value} - Shelf with barcode value
             {tray_input.shelf_barcode_value} not found"""
        )

    # Check if the source and destination shelves are of the same size class
    if (
        source_shelf.shelf_type.size_class_id
        != destination_shelf.shelf_type.size_class_id
        or source_shelf.owner_id != destination_shelf.owner_id
    ):
        raise ValidationException(
            detail=f"""Failed to transfer: {barcode_value} - Shelf must be of the same
            size class and owner"""
        )

    # Check the available space in the destination shelf
    if destination_shelf.available_space < 1:
        raise ValidationException(
            detail=f"""Failed to transfer: {barcode_value} - Shelf id
            {destination_shelf.id} has no available space"""
        )

    destination_shelf_positions = destination_shelf.shelf_positions
    destination_shelf_position_id = None
    for destination_shelf_position in destination_shelf_positions:
        shel_position_number = (
            session.query(ShelfPositionNumber)
            .filter(
                ShelfPositionNumber.id
                == destination_shelf_position.shelf_position_number_id
            )
            .first()
        )
        if shel_position_number.number == tray_input.shelf_position_number:
            destination_shelf_position_id = destination_shelf_position.id
            tray_shelf_position = (
                session.query(Tray)
                .filter(Tray.shelf_position_id == destination_shelf_position.id)
                .first()
            )
            non_tray_shelf_position = (
                session.query(NonTrayItem)
                .filter(NonTrayItem.shelf_position_id == destination_shelf_position.id)
                .first()
            )

            if tray_shelf_position or non_tray_shelf_position:
                raise ValidationException(
                    detail=f"""Failed to transfer: {barcode_value} - Shelf Position
                     {tray_input.shelf_position_number} is already occupied"""
                )
            break

    tray.shelf_position_id = destination_shelf_position_id

    # Update the update_dt field
    update_dt = datetime.utcnow()
    tray.update_dt = update_dt

    session.add(tray)
    session.commit()

    return tray<|MERGE_RESOLUTION|>--- conflicted
+++ resolved
@@ -26,12 +26,8 @@
     NotFound,
     ValidationException,
 )
-<<<<<<< HEAD
-from app.tasks import manage_shelf_available_space
 from app.utilities import get_sorted_query
-=======
-
->>>>>>> 780a5651
+
 
 router = APIRouter(
     prefix="/trays",
