--- conflicted
+++ resolved
@@ -27,10 +27,8 @@
     NotFound,
     ValidationException
 )
-<<<<<<< HEAD
 from app.utilities import get_sorted_query
-=======
->>>>>>> 780a5651
+
 
 router = APIRouter(
     prefix="/non_tray_items",
