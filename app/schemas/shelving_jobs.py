from pydantic import BaseModel, field_validator, computed_field
from sqlmodel import Field
from datetime import datetime, timezone, timedelta
from typing import Optional, List

from app.schemas.users import UserDetailReadOutput
from app.models.shelving_jobs import ShelvingJobStatus, OriginStatus
from app.schemas.barcodes import BarcodeDetailReadOutput
from app.schemas.container_types import ContainerTypeDetailReadOutput


class ShelvingJobInput(BaseModel):
    status: Optional[str]
    origin: Optional[str]
    user_id: Optional[int] = None
    created_by_id: Optional[int] = None
    building_id: Optional[int] = None
    verification_jobs: Optional[List[int]] = []

    @field_validator("status", mode="before", check_fields=True)
    @classmethod
    def validate_status(cls, value):
        if value is not None and value not in ShelvingJobStatus._member_names_:
            raise ValueError(
                f"Invalid status: {value}. Must be one of {list(ShelvingJobStatus._member_names_)}"
            )
        return value

    @field_validator("origin", mode="before", check_fields=True)
    @classmethod
    def validate_origin_status(cls, value):
        if value is not None and value not in OriginStatus._member_names_:
            raise ValueError(
                f"Invalid status: {value}. Must be one of {list(OriginStatus._member_names_)}"
            )
        return value

    class Config:
        json_schema_extra = {
            "example": {
                "status": "Created",
                "origin": "Verification",
                "user_id": 1,
                "created_by_id": 2,
                "building_id": 1,
                "verification_jobs": [
                    1,
                    27,
                    73
                ]
            }
        }


class ShelvingJobUpdateInput(BaseModel):
    status: Optional[str] = None
    user_id: Optional[int] = None
    building_id: Optional[int] = None
    run_timestamp: Optional[datetime] = None

    @field_validator("status", mode="before", check_fields=True)
    @classmethod
    def validate_status(cls, value):
        if value is not None and value not in ShelvingJobStatus._member_names_:
            raise ValueError(
                f"Invalid status: {value}. Must be one of {list(ShelvingJobStatus._member_names_)}"
            )
        return value

    class Config:
        json_schema_extra = {
            "example": {
                "status": "Created",
                "user_id": 1,
                "building_id": 1,
                "run_timestamp": "2023-10-08T20:46:56.764426"
            }
        }


class ShelvingJobBaseOutput(BaseModel):
    id: int
    status: Optional[str]
    origin: Optional[str]
    building_id: Optional[int] = None
    last_transition: Optional[datetime] = None
    run_time: Optional[timedelta] = None
    user: Optional[UserDetailReadOutput] = None
    created_by: Optional[UserDetailReadOutput] = None
    create_dt: datetime
    update_dt: datetime


class ShelvingJobListOutput(ShelvingJobBaseOutput):
    non_tray_items: list = Field(exclude=True)
    trays: list = Field(exclude=True)

    @computed_field(title='Tray Count')
    @property
    def tray_count(self) -> int:
        return len(self.trays)

    @computed_field(title='NonTray Count')
    @property
    def non_tray_item_count(self) -> int:
        return len(self.non_tray_items)

    @computed_field(title='Container Count')
    @property
    def container_count(self) -> int:
        return self.tray_count + self.non_tray_item_count

    class Config:
        json_schema_extra = {
            "example": {
                "id": 1,
                "status": "Created",
                "origin": "Verification",
                "building_id": 1,
                "user": {
                    "id": 1,
                    "first_name": "Frodo",
                    "last_name": "Baggins",
                    "create_dt": "2023-10-08T20:46:56.764426",
                    "update_dt": "2023-10-08T20:46:56.764398"
                },
                "created_by": {
                    "id": 2,
                    "first_name": "Bilbo",
                    "last_name": "Baggins",
                    "create_dt": "2023-10-08T20:46:56.764426",
                    "update_dt": "2023-10-08T20:46:56.764398"
                },
                "last_transition": "2023-11-27T12:34:56.789123Z",
                "run_time": "03:25:15",
                "create_dt": "2023-10-08T20:46:56.764426",
                "update_dt": "2023-10-08T20:46:56.764398",
                "tray_count": 10,
                "non_tray_item_count": 5,
                "container_count": 15
            }
        }


class VerificationJobNestedForShelvingJob(BaseModel):
    id: int
    trayed: bool


class NestedShelfPositionNumberForShelvingJob(BaseModel):
    number: int


class NestedBuildingForShelvingJob(BaseModel):
    id: int
    name: Optional[str] = None


class NestedShelfForShelvingJob(BaseModel):
    id: int
    barcode: Optional[BarcodeDetailReadOutput] = None


class ShelfPositionNestedForShelvingJob(BaseModel):
    id: int
    shelf_position_number: NestedShelfPositionNumberForShelvingJob
    shelf: NestedShelfForShelvingJob
    location: Optional[str] = None
    internal_location: Optional[str] = None


class NestedOwnerForShelvingJob(BaseModel):
    id: int
    name: Optional[str] = None


class NestedSizeClassForShelvingJob(BaseModel):
    id: int
    name: str
    short_name: str


class TrayNestedForShelvingJob(BaseModel):
    id: int
    owner: Optional[NestedOwnerForShelvingJob] = None
    size_class: Optional[NestedSizeClassForShelvingJob] = None
    shelf_position_id: Optional[int] = None
    shelf_position: Optional[ShelfPositionNestedForShelvingJob] = None
    shelf_position_proposed_id: Optional[int] = None
    barcode: Optional[BarcodeDetailReadOutput] = None
    withdrawn_barcode: Optional[BarcodeDetailReadOutput] = None
    container_type: Optional[ContainerTypeDetailReadOutput]
    scanned_for_shelving: Optional[bool] = None


class NonTrayNestedForShelvingJob(BaseModel):
    id: int
    owner: Optional[NestedOwnerForShelvingJob] = None
    size_class: Optional[NestedSizeClassForShelvingJob] = None
    shelf_position_id: Optional[int] = None
    shelf_position: Optional[ShelfPositionNestedForShelvingJob] = None
    shelf_position_proposed_id: Optional[int] = None
    barcode: Optional[BarcodeDetailReadOutput] = None
    withdrawn_barcode: Optional[BarcodeDetailReadOutput] = None
    container_type: Optional[ContainerTypeDetailReadOutput]
    scanned_for_shelving: Optional[bool] = None


class ShelvingJobDetailOutput(ShelvingJobBaseOutput):
    user_id: Optional[int] = None
    created_by_id: Optional[int] = None
    verification_jobs: Optional[List[VerificationJobNestedForShelvingJob]] = []
    trays: List[TrayNestedForShelvingJob]
    non_tray_items: List[NonTrayNestedForShelvingJob]
    building: Optional[NestedBuildingForShelvingJob] = None

    @field_validator("run_time")
    @classmethod
    def format_run_time(cls, v) -> str:
        if isinstance(v, timedelta):
            total_seconds = int(v.total_seconds())
            hours = total_seconds // 3600
            minutes = (total_seconds % 3600) // 60
            seconds = total_seconds % 60
            return f"{hours:02d}:{minutes:02d}:{seconds:02d}"
        return v

    class Config:
        json_schema_extra = {
            "example": {
                "id": 1,
                "status": "Created",
                "origin": "Verification",
                "building_id": 1,
                "building": {
                    "id": 1,
                    "name": "Fort Meade"
                },
                "user_id": 1,
                "created_by_id": 2,
                "user": {
                    "id": 1,
                    "first_name": "Frodo",
                    "last_name": "Baggins",
                    "create_dt": "2023-10-08T20:46:56.764426",
                    "update_dt": "2023-10-08T20:46:56.764398"
                },
                "created_by": {
                    "id": 2,
                    "first_name": "Bilbo",
                    "last_name": "Baggins",
                    "create_dt": "2023-10-08T20:46:56.764426",
                    "update_dt": "2023-10-08T20:46:56.764398"
                },
                "last_transition": "2023-11-27T12:34:56.789123Z",
                "run_time": "03:25:15",
                "verification_jobs": [
                    {
                        "id": 1,
                        "trayed": True
                    }
                ],
                "trays": [
                    {
                        "id": 1,
                        "owner": {
                            "id": 1,
                            "name": "Library Of Congress"
                        },
                        "size_class": {
                            "id": 1,
                            "name": "Record Storage",
                            "short_name": "RS"
                        },
                        "shelf_position_id": 1,
                        "shelf_position_proposed_id": 1,
                        "scanned_for_shelving": False,
                        "container_type": {
                            "id": 1,
                            "type": "Tray",
                            "create_dt": "2023-10-08T20:46:56.764426",
                            "update_dt": "2023-10-08T20:46:56.764398"
                        },
                        "barcode": {
                            "id": "550e8400-e29b-41d4-a716-446655440000",
                            "value": "5901234123457",
                            "type_id": 1,
                            "create_dt": "2023-10-08T20:46:56.764426",
                            "update_dt": "2023-10-08T20:46:56.764398"
                        },
                        "shelf_position": {
                            "id": 1,
                            "shelf_position_number": {
                                "number": 5
                            },
                            "location": "Cabin Branch-04-57-L-23-10-08",
                            "internal_location": "01-04-57-L-23-10-08",
                            "shelf": {
                                "id": 1,
                                "shelf_number": {
                                    "number": 1
                                },
                                "barcode": {
                                    "id": "550e8400-e29b-41d4-a716-446655440000",
                                    "value": "5901234123457",
                                    "type_id": 1,
                                    "type": {
                                        "id": 1,
                                        "name": "Item"
                                    },
                                    "create_dt": "2023-10-08T20:46:56.764426",
                                    "update_dt": "2023-10-08T20:46:56.764398"
                                },
                            }
                        }
                    }
                ],
                "non_tray_items": [
                    {
                        "id": 1,
                        "owner": {
                            "id": 1,
                            "name": "Library Of Congress"
                        },
                        "size_class": {
                            "id": 1,
                            "name": "Record Storage",
                            "short_name": "RS"
                        },
                        "shelf_position_id": 1,
                        "shelf_position_proposed_id": 1,
                        "scanned_for_shelving": False,
                        "container_type": {
                            "id": 2,
                            "type": "Non-Tray",
                            "create_dt": "2023-10-08T20:46:56.764426",
                            "update_dt": "2023-10-08T20:46:56.764398"
                        },
                        "barcode": {
                            "id": "550e8400-e29b-41d4-a716-446655440000",
                            "value": "5901234123457",
                            "type_id": 1,
                            "create_dt": "2023-10-08T20:46:56.764426",
                            "update_dt": "2023-10-08T20:46:56.764398"
                        },
                        "shelf_position": {
                            "id": 1,
                            "shelf_position_number": {
                                "number": 5
                            },
                            "shelf": {
                                "id": 1,
                                "shelf_number": {
                                    "number": 1
                                },
                                "barcode": {
                                    "id": "550e8400-e29b-41d4-a716-446655440000",
                                    "value": "5901234123457",
                                    "type_id": 1,
                                    "type": {
                                        "id": 1,
                                        "name": "Item"
                                    },
                                    "create_dt": "2023-10-08T20:46:56.764426",
                                    "update_dt": "2023-10-08T20:46:56.764398"
                                },
                            }
                        }
                    }
                ],
                "create_dt": "2023-10-08T20:46:56.764426",
                "update_dt": "2023-10-08T20:46:56.764398"
            }
        }


class ReAssignmentInput(BaseModel):
    """
    Custom input with no underlying model.
    This is used for manually re-assigning containers during
    a ShelvingJob

    Path operation expects either shelf barcode value OR shelf_id
    """
    container_id: Optional[int] = None
    container_barcode_value: Optional[str] = None
    trayed: Optional[bool] = None
    shelf_position_number: int
    shelf_id: Optional[int] = None
    shelf_barcode_value: Optional[str] = None
    shelved_dt: Optional[datetime] = None
    scanned_for_shelving: Optional[bool] = None

    class Config:
        json_schema_extra = {
            "container_id": 1,
            "container_barcode_value": "yx233lnb",
            "trayed": True,
            "shelf_position_number": 5,
            "shelf_id": 1,
            "shelf_barcode_value": "xy332bnl",
            "shelved_dt": "2023-10-08T20:46:56.764426",
            "scanned_for_shelving": True
        }


class ReAssignmentOutput(BaseModel):
    """
    Designed to be container agnostic,
    returns Tray or NonTrayItem data.
    """
    id: int
    shelving_job_id: Optional[int] = None
    shelf_position_id: Optional[int] = None
    shelf_position_proposed_id: Optional[int] = None
    scanned_for_shelving: Optional[bool] = None
    barcode: BarcodeDetailReadOutput
    owner: Optional[NestedOwnerForShelvingJob] = None
    size_class: Optional[NestedSizeClassForShelvingJob] = None
    shelf_position: Optional[ShelfPositionNestedForShelvingJob] = None
    container_type: Optional[ContainerTypeDetailReadOutput] = None

    class Config:
        json_schema_extra = {
            "id": 1,
            "shelving_job_id": 1,
            "shelf_position_id": 242,
            "shelf_position_proposed_id": 200,
            "scanned_for_shelving": True,
            "barcode": {
                "id": "550e8400-e29b-41d4-a716-446655440000",
                "value": "5901234123457",
                "type_id": 1,
                "create_dt": "2023-10-08T20:46:56.764426",
                "update_dt": "2023-10-08T20:46:56.764398"
            },
            "owner": {
                "id": 1,
                "name": "Library Of Congress"
            },
            "size_class": {
                "id": 1,
                "name": "Record Storage",
                "short_name": "RS"
            },
            "container_type": {
                "id": 2,
                "type": "Non-Tray",
                "create_dt": "2023-10-08T20:46:56.764426",
                "update_dt": "2023-10-08T20:46:56.764398"
            },
            "shelf_position": {
                "id": 1,
                "shelf_position_number": {
                    "number": 5
                },
                "shelf": {
                                "id": 1,
                                "ladder": {
                                    "id": 1,
                                    "ladder_number": {
                                        "number": 1
                                    },
                                    "side": {
                                        "id": 1,
                                        "side_orientation": {
                                            "name": "Left"
                                        },
                                        "aisle": {
                                            "id": 1,
                                            "aisle_number": {
                                                "number": 1
                                            },
                                            "module": {
                                                "id": 1,
                                                "module_number": "1"
                                            },
                                            "building": {
                                                "id": 1,
                                                "name": "Cabin Branch"
                                            }
                                        }
                                    }
                                },
                                "shelf_number": {
                                    "number": 1
                                },
                                "barcode": {
                                    "id": "550e8400-e29b-41d4-a716-446655440000",
                                    "value": "5901234123457",
                                    "type_id": 1,
                                    "type": {
                                        "id": 1,
                                        "name": "Item"
                                    },
                                    "create_dt": "2023-10-08T20:46:56.764426",
                                    "update_dt": "2023-10-08T20:46:56.764398"
                                },
                            }
            }
        }


class ProposedReAssignmentInput(BaseModel):
    """
    Custom input with no underlying model.
    This is used for manually re-assigning containers during
    a ShelvingJob

    Path operation expects either shelf barcode value OR shelf_id
    """
    container_id: Optional[int] = None
    container_barcode_value: Optional[str] = None
<<<<<<< HEAD
=======
    shelf_id: Optional[int] = None
>>>>>>> ee3c0c9f
    shelf_position_number: int
    shelf_barcode_value: Optional[str] = None<|MERGE_RESOLUTION|>--- conflicted
+++ resolved
@@ -511,9 +511,6 @@
     """
     container_id: Optional[int] = None
     container_barcode_value: Optional[str] = None
-<<<<<<< HEAD
-=======
     shelf_id: Optional[int] = None
->>>>>>> ee3c0c9f
     shelf_position_number: int
     shelf_barcode_value: Optional[str] = None